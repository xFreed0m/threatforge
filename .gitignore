# Python
__pycache__/
*.py[cod]
*$py.class
*.so
.Python
venv/
env/
.env
.venv
*.egg-info/
.pytest_cache/
.coverage
htmlcov/
.mypy_cache/
.ruff_cache/

# Node
node_modules/
dist/
.npm
*.log
.DS_Store

# IDE
.vscode/
.idea/
*.swp
*.swo

# Project specific
*.db
*.sqlite
/data/
/logs/
.env
<<<<<<< HEAD
backend/uploads/
/uploads/
=======
uploads/
>>>>>>> 4ddb9734
<|MERGE_RESOLUTION|>--- conflicted
+++ resolved
@@ -34,9 +34,5 @@
 /data/
 /logs/
 .env
-<<<<<<< HEAD
 backend/uploads/
-/uploads/
-=======
-uploads/
->>>>>>> 4ddb9734
+uploads/